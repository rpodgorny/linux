--- conflicted
+++ resolved
@@ -384,19 +384,9 @@
 		}
 		if (fmt->codec_mode == S5P_FIMV_CODEC_NONE) {
 			mfc_err("Unknown codec\n");
-<<<<<<< HEAD
-			return -EINVAL;
-		}
-		if (!IS_MFCV6(dev)) {
-=======
-			return -EINVAL;
-		}
-		if (!IS_MFCV6_PLUS(dev) && (fmt->fourcc == V4L2_PIX_FMT_VP8)) {
-			mfc_err("Not supported format.\n");
 			return -EINVAL;
 		}
 		if (!IS_MFCV6_PLUS(dev)) {
->>>>>>> f66b2a1c
 			if (fmt->fourcc == V4L2_PIX_FMT_VP8) {
 				mfc_err("Not supported format.\n");
 				return -EINVAL;
