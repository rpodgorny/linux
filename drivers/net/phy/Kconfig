#
# PHY Layer Configuration
#

menuconfig PHYLIB
	tristate "PHY Device support and infrastructure"
	depends on NETDEVICES
	help
	  Ethernet controllers are usually attached to PHY
	  devices.  This option provides infrastructure for
	  managing PHY devices.

if PHYLIB

<<<<<<< HEAD
config SWCONFIG
	tristate "Switch configuration API"
	---help---
	  Switch configuration API using netlink. This allows
	  you to configure the VLAN features of certain switches.

config SWCONFIG_LEDS
	bool "Switch LED trigger support"
	depends on (SWCONFIG && LEDS_TRIGGERS)

comment "MII PHY device drivers"
=======
config SWPHY
	bool
>>>>>>> 22d3d4fb

comment "MDIO bus device drivers"

config MDIO_BCM_IPROC
	tristate "Broadcom iProc MDIO bus controller"
	depends on ARCH_BCM_IPROC || COMPILE_TEST
	depends on HAS_IOMEM && OF_MDIO
	help
	  This module provides a driver for the MDIO busses found in the
	  Broadcom iProc SoC's.

config MDIO_BCM_UNIMAC
	tristate "Broadcom UniMAC MDIO bus controller"
	depends on HAS_IOMEM
	help
	  This module provides a driver for the Broadcom UniMAC MDIO busses.
	  This hardware can be found in the Broadcom GENET Ethernet MAC
	  controllers as well as some Broadcom Ethernet switches such as the
	  Starfighter 2 switches.

config MDIO_BITBANG
	tristate "Bitbanged MDIO buses"
	help
	  This module implements the MDIO bus protocol in software,
	  for use by low level drivers that export the ability to
	  drive the relevant pins.

	  If in doubt, say N.

config MDIO_BUS_MUX
	tristate
	depends on OF_MDIO
	help
	  This module provides a driver framework for MDIO bus
	  multiplexers which connect one of several child MDIO busses
	  to a parent bus.  Switching between child busses is done by
	  device specific drivers.

config MDIO_BUS_MUX_BCM_IPROC
	tristate "Broadcom iProc based MDIO bus multiplexers"
	depends on OF && OF_MDIO && (ARCH_BCM_IPROC || COMPILE_TEST)
	select MDIO_BUS_MUX
	default ARCH_BCM_IPROC
	help
	  This module provides a driver for MDIO bus multiplexers found in
	  iProc based Broadcom SoCs. This multiplexer connects one of several
	  child MDIO bus to a parent bus. Buses could be internal as well as
	  external and selection logic lies inside the same multiplexer.

config MDIO_BUS_MUX_GPIO
	tristate "GPIO controlled MDIO bus multiplexers"
	depends on OF_GPIO && OF_MDIO
	select MDIO_BUS_MUX
	help
	  This module provides a driver for MDIO bus multiplexers that
	  are controlled via GPIO lines.  The multiplexer connects one of
	  several child MDIO busses to a parent bus.  Child bus
	  selection is under the control of GPIO lines.

config MDIO_BUS_MUX_MMIOREG
	tristate "MMIO device-controlled MDIO bus multiplexers"
	depends on OF_MDIO && HAS_IOMEM
	select MDIO_BUS_MUX
	help
	  This module provides a driver for MDIO bus multiplexers that
	  are controlled via a simple memory-mapped device, like an FPGA.
	  The multiplexer connects one of several child MDIO busses to a
	  parent bus.  Child bus selection is under the control of one of
	  the FPGA's registers.

	  Currently, only 8-bit registers are supported.

config MDIO_CAVIUM
	tristate

config MDIO_GPIO
	tristate "GPIO lib-based bitbanged MDIO buses"
	depends on MDIO_BITBANG && GPIOLIB
	---help---
	  Supports GPIO lib-based MDIO busses.

	  To compile this driver as a module, choose M here: the module
	  will be called mdio-gpio.

config MDIO_HISI_FEMAC
	tristate "Hisilicon FEMAC MDIO bus controller"
	depends on HAS_IOMEM && OF_MDIO
	help
	  This module provides a driver for the MDIO busses found in the
	  Hisilicon SoC that have an Fast Ethernet MAC.

config MDIO_MOXART
        tristate "MOXA ART MDIO interface support"
        depends on ARCH_MOXART
        help
          This driver supports the MDIO interface found in the network
          interface units of the MOXA ART SoC

config MDIO_OCTEON
	tristate "Octeon and some ThunderX SOCs MDIO buses"
	depends on 64BIT
	depends on HAS_IOMEM
	select MDIO_CAVIUM
	help
	  This module provides a driver for the Octeon and ThunderX MDIO
	  buses. It is required by the Octeon and ThunderX ethernet device
	  drivers on some systems.

config MDIO_SUN4I
	tristate "Allwinner sun4i MDIO interface support"
	depends on ARCH_SUNXI
	help
	  This driver supports the MDIO interface found in the network
	  interface units of the Allwinner SoC that have an EMAC (A10,
	  A12, A10s, etc.)

config MDIO_THUNDER
	tristate "ThunderX SOCs MDIO buses"
	depends on 64BIT
	depends on PCI
	select MDIO_CAVIUM
	help
	  This driver supports the MDIO interfaces found on Cavium
	  ThunderX SoCs when the MDIO bus device appears as a PCI
	  device.

config MDIO_XGENE
	tristate "APM X-Gene SoC MDIO bus controller"
	depends on ARCH_XGENE || COMPILE_TEST
	help
	  This module provides a driver for the MDIO busses found in the
	  APM X-Gene SoC's.

comment "MII PHY device drivers"

config AMD_PHY
	tristate "AMD PHYs"
	---help---
	  Currently supports the am79c874

config AQUANTIA_PHY
        tristate "Aquantia PHYs"
        ---help---
          Currently supports the Aquantia AQ1202, AQ2104, AQR105, AQR405

config AT803X_PHY
	tristate "AT803X PHYs"
	---help---
	  Currently supports the AT8030 and AT8035 model

config BCM63XX_PHY
	tristate "Broadcom 63xx SOCs internal PHY"
	depends on BCM63XX
	select BCM_NET_PHYLIB
	---help---
	  Currently supports the 6348 and 6358 PHYs.

config BCM7XXX_PHY
	tristate "Broadcom 7xxx SOCs internal PHYs"
	select BCM_NET_PHYLIB
	---help---
	  Currently supports the BCM7366, BCM7439, BCM7445, and
	  40nm and 65nm generation of BCM7xxx Set Top Box SoCs.

config BCM87XX_PHY
	tristate "Broadcom BCM8706 and BCM8727 PHYs"
	help
	  Currently supports the BCM8706 and BCM8727 10G Ethernet PHYs.

config BCM_CYGNUS_PHY
	tristate "Broadcom Cygnus SoC internal PHY"
	depends on ARCH_BCM_CYGNUS || COMPILE_TEST
	depends on MDIO_BCM_IPROC
	select BCM_NET_PHYLIB
	---help---
	  This PHY driver is for the 1G internal PHYs of the Broadcom
	  Cygnus Family SoC.

	  Currently supports internal PHY's used in the BCM11300,
	  BCM11320, BCM11350, BCM11360, BCM58300, BCM58302,
	  BCM58303 & BCM58305 Broadcom Cygnus SoCs.

config BCM_NET_PHYLIB
	tristate

config BROADCOM_PHY
	tristate "Broadcom PHYs"
	select BCM_NET_PHYLIB
	---help---
	  Currently supports the BCM5411, BCM5421, BCM5461, BCM54616S, BCM5464,
	  BCM5481 and BCM5482 PHYs.

config CICADA_PHY
	tristate "Cicada PHYs"
	---help---
	  Currently supports the cis8204

config DAVICOM_PHY
	tristate "Davicom PHYs"
	---help---
	  Currently supports dm9161e and dm9131

config DP83848_PHY
	tristate "Texas Instruments DP83848 PHY"
	---help---
	  Supports the DP83848 PHY.

config DP83867_PHY
	tristate "Texas Instruments DP83867 Gigabit PHY"
	---help---
	  Currently supports the DP83867 PHY.

config FIXED_PHY
	tristate "MDIO Bus/PHY emulation with fixed speed/link PHYs"
	depends on PHYLIB
	select SWPHY
	---help---
	  Adds the platform "fixed" MDIO Bus to cover the boards that use
	  PHYs that are not connected to the real MDIO bus.

	  Currently tested with mpc866ads and mpc8349e-mitx.

config ICPLUS_PHY
	tristate "ICPlus PHYs"
	---help---
	  Currently supports the IP175C and IP1001 PHYs.

config INTEL_XWAY_PHY
	tristate "Intel XWAY PHYs"
	---help---
	  Supports the Intel XWAY (former Lantiq) 11G and 22E PHYs.
	  These PHYs are marked as standalone chips under the names
	  PEF 7061, PEF 7071 and PEF 7072 or integrated into the Intel
	  SoCs xRX200, xRX300, xRX330, xRX350 and xRX550.

config LSI_ET1011C_PHY
	tristate "LSI ET1011C PHY"
	---help---
	  Supports the LSI ET1011C PHY.

config LXT_PHY
	tristate "Intel LXT PHYs"
	---help---
	  Currently supports the lxt970, lxt971

config MARVELL_PHY
	tristate "Marvell PHYs"
	---help---
	  Currently has a driver for the 88E1011S

config MICREL_PHY
	tristate "Micrel PHYs"
	---help---
	  Supports the KSZ9021, VSC8201, KS8001 PHYs.

config MICROCHIP_PHY
	tristate "Microchip PHYs"
	help
	  Supports the LAN88XX PHYs.

config MICROSEMI_PHY
	tristate "Microsemi PHYs"
	---help---
	  Currently supports the VSC8531 and VSC8541 PHYs

config NATIONAL_PHY
	tristate "National Semiconductor PHYs"
	---help---
	  Currently supports the DP83865 PHY.

config QSEMI_PHY
	tristate "Quality Semiconductor PHYs"
	---help---
	  Currently supports the qs6612

config REALTEK_PHY
	tristate "Realtek PHYs"
	---help---
	  Supports the Realtek 821x PHY.

config SMSC_PHY
	tristate "SMSC PHYs"
	---help---
	  Currently supports the LAN83C185, LAN8187 and LAN8700 PHYs

config STE10XP
	tristate "STMicroelectronics STe10Xp PHYs"
	---help---
	  This is the driver for the STe100p and STe101p PHYs.

config TERANETICS_PHY
        tristate "Teranetics PHYs"
        ---help---
          Currently supports the Teranetics TN2020

config VITESSE_PHY
        tristate "Vitesse PHYs"
        ---help---
          Currently supports the vsc8244

config XILINX_GMII2RGMII
       tristate "Xilinx GMII2RGMII converter driver"
       ---help---
         This driver support xilinx GMII to RGMII IP core it provides
         the Reduced Gigabit Media Independent Interface(RGMII) between
         Ethernet physical media devices and the Gigabit Ethernet controller.

endif # PHYLIB

source "drivers/net/phy/b53/Kconfig"

config MICREL_KS8995MA
	tristate "Micrel KS8995MA 5-ports 10/100 managed Ethernet switch"
	depends on SPI<|MERGE_RESOLUTION|>--- conflicted
+++ resolved
@@ -12,7 +12,6 @@
 
 if PHYLIB
 
-<<<<<<< HEAD
 config SWCONFIG
 	tristate "Switch configuration API"
 	---help---
@@ -24,10 +23,8 @@
 	depends on (SWCONFIG && LEDS_TRIGGERS)
 
 comment "MII PHY device drivers"
-=======
 config SWPHY
 	bool
->>>>>>> 22d3d4fb
 
 comment "MDIO bus device drivers"
 
