--- conflicted
+++ resolved
@@ -219,12 +219,9 @@
 #define DRM_ERROR_RATELIMITED(fmt, ...)					\
 	DRM_DEV_ERROR_RATELIMITED(NULL, fmt, ##__VA_ARGS__)
 
-<<<<<<< HEAD
 #define DRM_DEV_INFO(dev, fmt, ...)					\
 	drm_dev_printk(dev, KERN_INFO, DRM_UT_NONE, __func__, "", fmt,	\
 		       ##__VA_ARGS__)
-#define DRM_INFO(fmt, ...)						\
-	drm_printk(KERN_INFO, DRM_UT_NONE, __func__, "", fmt, ##__VA_ARGS__)
 
 #define DRM_DEV_INFO_ONCE(dev, fmt, ...)				\
 ({									\
@@ -234,10 +231,7 @@
 		DRM_DEV_INFO(dev, fmt, ##__VA_ARGS__);			\
 	}								\
 })
-#define DRM_INFO_ONCE(fmt, ...) DRM_DEV_INFO_ONCE(NULL, fmt, ##__VA_ARGS__)
-
-=======
->>>>>>> 6e05f3d3
+
 /**
  * Debug output.
  *
